from InquirerPy import prompt
from rich.console import Console
import subprocess
import platform
import os
from pathlib import Path
import time
import json
import sys
import shutil
import yaml 

console = Console()

def _generate_mcp_json(creds):
    """Generates and prints the MCP JSON configuration."""
    cgc_path = shutil.which("cgc") or sys.executable

    if "python" in Path(cgc_path).name:
        # fallback to running as module if no cgc binary is found
        command = cgc_path
        args = ["-m", "cgc", "start"]
    else:
        command = cgc_path
        args = ["start"]

    mcp_config = {
        "mcpServers": {
            "CodeGraphContext": {
                "command": command,
                "args": args,
                "env": {
                    "NEO4J_URI": creds.get("uri", ""),
                    "NEO4J_USERNAME": creds.get("username", "neo4j"),
                    "NEO4J_PASSWORD": creds.get("password", "")
                },
                "tools": {
                    "alwaysAllow": [
                        "list_imports", "add_code_to_graph", "add_package_to_graph",
                        "check_job_status", "list_jobs", "find_code",
                        "analyze_code_relationships", "watch_directory",
                        "find_dead_code", "execute_cypher_query",
                        "calculate_cyclomatic_complexity", "find_most_complex_functions",
                        "list_indexed_repositories", "delete_repository"
                    ],
                    "disabled": False
                },
                "disabled": False,
                "alwaysAllow": []
            }
        }
    }

    console.print("\n[bold green]Configuration successful![/bold green]")
    console.print("Copy the following JSON and add it to your MCP server configuration file:")
    console.print(json.dumps(mcp_config, indent=2))

    # Also save to a file for convenience
    mcp_file = Path.cwd() / "mcp.json"
    with open(mcp_file, "w") as f:
        json.dump(mcp_config, f, indent=2)
    console.print(f"\n[cyan]For your convenience, the configuration has also been saved to: {mcp_file}[/cyan]")

    # Also save to a .env file for convenience
    env_file = Path.home() / ".codegraphcontext" / ".env"
    env_file.parent.mkdir(parents=True, exist_ok=True)
    with open(env_file, "w") as f:
        f.write(f"NEO4J_URI={creds.get('uri', '')}\n")
        f.write(f"NEO4J_USERNAME={creds.get('username', 'neo4j')}\n")
        f.write(f"NEO4J_PASSWORD={creds.get('password', '')}\n")

    console.print(f"[cyan]Neo4j credentials also saved to: {env_file}[/cyan]")
    _configure_ide(mcp_config)

def convert_mcp_json_to_yaml():
    json_path = Path.cwd() / "mcp.json"
    yaml_path = Path.cwd() / "devfile.yaml"
    if json_path.exists():
        with open(json_path, "r") as json_file:
            mcp_config = json.load(json_file)
        with open(yaml_path, "w") as yaml_file:
            yaml.dump(mcp_config, yaml_file, default_flow_style=False)
        console.print(f"[green]Generated devfile.yaml for Amazon Q Developer at {yaml_path}[/green]")

def _configure_ide(mcp_config):
    """Asks user for their IDE and configures it automatically."""
    questions = [
        {
            "type": "confirm",
<<<<<<< HEAD
            "message": "Automatically configure your IDE/CLI (VS Code, Cursor, Windsurf, Claude, Gemini, ChatGPT Codex, Cline)?",
=======
            "message": "Automatically configure your IDE/CLI (VS Code, Cursor, Windsurf, Claude, Gemini, Cline, RooCode, Amazon Q Developer)?",
>>>>>>> 06082106
            "name": "configure_ide",
            "default": True,
        }
    ]
    result = prompt(questions)
    if not result or not result.get("configure_ide"):
        console.print("\n[cyan]Skipping automatic IDE configuration. You can add the MCP server manually.[/cyan]")
        return

    ide_questions = [
        {
            "type": "list",
            "message": "Choose your IDE/CLI to configure:",
<<<<<<< HEAD
            "choices": ["VS Code", "Cursor", "Windsurf", "Claude code", "Gemini CLI", "ChatGPT Codex", "Cline", "None of the above"],
=======
            "choices": ["VS Code", "Cursor", "Windsurf", "Claude code", "Gemini CLI", "Cline", "RooCode", "Amazon Q Developer", "None of the above"],
>>>>>>> 06082106
            "name": "ide_choice",
        }
    ]
    ide_result = prompt(ide_questions)
    ide_choice = ide_result.get("ide_choice")

    if not ide_choice or ide_choice == "None of the above":
        console.print("\n[cyan]You can add the MCP server manually to your IDE/CLI.[/cyan]")
        return

<<<<<<< HEAD
    if ide_choice in ["VS Code", "Cursor", "Claude code", "Gemini CLI", "ChatGPT Codex", "Cline", "Windsurf"]:
=======
    if ide_choice in ["VS Code", "Cursor", "Claude code", "Gemini CLI" , "Cline", "Windsurf", "RooCode", "Amazon Q Developer"]:
>>>>>>> 06082106
        console.print(f"\n[bold cyan]Configuring for {ide_choice}...[/bold cyan]")

        if ide_choice == "Amazon Q Developer":
            convert_mcp_json_to_yaml()
            return  
        
        config_paths = {
            "VS Code": [
                Path.home() / ".config" / "Code" / "User" / "settings.json",
                Path.home() / "Library" / "Application Support" / "Code" / "User" / "settings.json",
                Path.home() / "AppData" / "Roaming" / "Code" / "User" / "settings.json"
            ],
            "Cursor": [
                Path.home() / ".cursor" / "settings.json",
                Path.home() / ".config" / "cursor" / "settings.json",
                Path.home() / "Library" / "Application Support" / "cursor" / "settings.json",
                Path.home() / "AppData" / "Roaming" / "cursor" / "settings.json",
                Path.home() / ".config" / "Cursor" / "User" / "settings.json",
            ],
            "Windsurf": [
                Path.home() / ".windsurf" / "settings.json",
                Path.home() / ".config" / "windsurf" / "settings.json",
                Path.home() / "Library" / "Application Support" / "windsurf" / "settings.json",
                Path.home() / "AppData" / "Roaming" / "windsurf" / "settings.json",
                Path.home() / ".config" / "Windsurf" / "User" / "settings.json",
            ],
            "Claude code": [
                Path.home() / ".claude.json"
            ],
            "Gemini CLI": [
                Path.home() / ".gemini" / "settings.json"
            ],
            "ChatGPT Codex": [
                Path.home() / ".openai" / "mcp_settings.json",
                Path.home() / ".config" / "openai" / "settings.json",
                Path.home() / "AppData" / "Roaming" / "OpenAI" / "settings.json"
            ],
            "Cline": [
                Path.home() / ".config" / "Code" / "User" / "globalStorage" / "saoudrizwan.claude-dev" / "settings" / "cline_mcp_settings.json",
                Path.home() / ".config" / "Code - OSS" / "User" / "globalStorage" / "saoudrizwan.claude-dev" / "settings" / "cline_mcp_settings.json",
                Path.home() / "Library" / "Application Support" / "Code" / "User" / "globalStorage" / "saoudrizwan.claude-dev" / "settings" / "cline_mcp_settings.json",
                Path.home() / "AppData" / "Roaming" / "Code" / "User" / "globalStorage" / "saoudrizwan.claude-dev" / "settings" / "cline_mcp_settings.json"
            ],
            "RooCode": [
                Path.home() / ".config" / "Code" / "User" / "settings.json",   # Linux 
                Path.home() / "AppData" / "Roaming" / "Code" / "User" / "settings.json",  # Windows
                Path.home() / "Library" / "Application Support" / "Code" / "User" / "settings.json"  # macOS
            ]
        }

        target_path = None
        paths_to_check = config_paths.get(ide_choice, [])
        for path in paths_to_check:
            if path.exists():
                target_path = path
                break
        
        if not target_path:
            # If file doesn't exist, check if parent directory exists
            for path in paths_to_check:
                if path.parent.exists():
                    target_path = path
                    break
        
        if not target_path:
            console.print(f"[yellow]Could not automatically find or create the configuration directory for {ide_choice}.[/yellow]")
            console.print("Please add the MCP configuration manually from the `mcp.json` file generated above.")
            return

        console.print(f"Using configuration file at: {target_path}")
        
        try:
            with open(target_path, "r") as f:
                try:
                    settings = json.load(f)
                except json.JSONDecodeError:
                    settings = {}
        except FileNotFoundError:
            settings = {}

        if not isinstance(settings, dict):
            console.print(f"[red]Error: Configuration file at {target_path} is not a valid JSON object.[/red]")
            return

        if "mcpServers" not in settings:
            settings["mcpServers"] = {}
        
        settings["mcpServers"].update(mcp_config["mcpServers"])

        try:
            with open(target_path, "w") as f:
                json.dump(settings, f, indent=2)
            console.print(f"[green]Successfully updated {ide_choice} configuration.[/green]")
        except Exception as e:
            console.print(f"[red]Failed to write to configuration file: {e}[/red]")




def get_project_root() -> Path:
    """Always return the directory where the user runs `cgc` (CWD)."""
    return Path.cwd()

def run_command(command, console, shell=False, check=True, input_text=None):
    """
    Runs a command, captures its output, and handles execution.
    Returns the completed process object on success, None on failure.
    """
    cmd_str = command if isinstance(command, str) else ' '.join(command)
    console.print(f"[cyan]$ {cmd_str}[/cyan]")
    try:
        process = subprocess.run(
            command,
            shell=shell,
            check=check,
            capture_output=True,  # Always capture to control what gets displayed
            text=True,
            timeout=300,
            input=input_text
        )
        return process
    except subprocess.CalledProcessError as e:
        console.print(f"[bold red]Error executing command:[/bold red] {cmd_str}")
        if e.stdout:
            console.print(f"[red]STDOUT: {e.stdout}[/red]")
        if e.stderr:
            console.print(f"[red]STDERR: {e.stderr}[/red]")
        return None
    except subprocess.TimeoutExpired:
        console.print(f"[bold red]Command timed out:[/bold red] {cmd_str}")
        return None

def run_setup_wizard():
    """Guides the user through setting up CodeGraphContext."""
    console.print("[bold cyan]Welcome to the CodeGraphContext Setup Wizard![/bold cyan]")
    
    questions = [
        {
            "type": "list",
            "message": "Where is your Neo4j database located? We can help you get one, if you don't have.",
            "choices": [
                "Local (Recommended: I'll help you run it on this machine)",
                "Hosted (Connect to a remote database like AuraDB)",
            ],
            "name": "db_location",
        }
    ]
    result = prompt(questions)
    db_location = result.get("db_location")

    if db_location and "Hosted" in db_location:
        setup_hosted_db()
    elif db_location:
        setup_local_db()


def find_latest_neo4j_creds_file():
    """Finds the latest Neo4j credentials file in the Downloads folder."""
    downloads_path = Path.home() / "Downloads"
    if not downloads_path.exists():
        return None
    
    cred_files = list(downloads_path.glob("Neo4j*.txt"))
    if not cred_files:
        return None
        
    latest_file = max(cred_files, key=lambda f: f.stat().st_mtime)
    return latest_file



def setup_hosted_db():
    """Guides user to configure a remote Neo4j instance."""
    console.print("\nTo connect to a hosted Neo4j database, you'll need your connection credentials.")
    console.print("[yellow]Warning: You are configuring to connect to a remote/hosted Neo4j database. Ensure your credentials are secure.[/yellow]")
    console.print("If you don't have a hosted database, you can create a free one at [bold blue]https://neo4j.com/product/auradb/[/bold blue] (click 'Start free').")
    
    questions = [

        {
            "type": "list",
            "message": "How would you like to add your Neo4j credentials?",
            "choices": ["Add credentials from file", "Add credentials manually"],
            "name": "cred_method",
        }
    ]
    result = prompt(questions)
    cred_method = result.get("cred_method")

    creds = {}
    if cred_method and "file" in cred_method:
        latest_file = find_latest_neo4j_creds_file()
        file_to_parse = None
        if latest_file:
            confirm_questions = [
                {
                    "type": "confirm",
                    "message": f"Found a credentials file: {latest_file}. Use this file?",
                    "name": "use_latest",
                    "default": True,
                }
            ]
            if prompt(confirm_questions).get("use_latest"):
                file_to_parse = latest_file

        if not file_to_parse:
            path_questions = [
                {"type": "input", "message": "Please enter the path to your credentials file:", "name": "cred_file_path"}
            ]
            file_path_str = prompt(path_questions).get("cred_file_path", "")
            file_path = Path(file_path_str.strip())
            if file_path.exists() and file_path.is_file():
                file_to_parse = file_path
            else:
                console.print("[red]❌ The specified file path does not exist or is not a file.[/red]")
                return

        if file_to_parse:
            try:
                with open(file_to_parse, "r") as f:
                    for line in f:
                        if "=" in line:
                            key, value = line.strip().split("=", 1)
                            if key == "NEO4J_URI":
                                creds["uri"] = value
                            elif key == "NEO4J_USERNAME":
                                creds["username"] = value
                            elif key == "NEO4J_PASSWORD":
                                creds["password"] = value
            except Exception as e:
                console.print(f"[red]❌ Failed to parse credentials file: {e}[/red]")
                return

    elif cred_method:  # Manual entry
        console.print("Please enter your remote Neo4j connection details.")
        questions = [
            {"type": "input", "message": "URI (e.g., neo4j+s://xxxx.databases.neo4j.io):", "name": "uri"},
            {"type": "input", "message": "Username:", "name": "username", "default": "neo4j"},
            {"type": "password", "message": "Password:", "name": "password"},
        ]
        manual_creds = prompt(questions)
        if not manual_creds: return  # User cancelled
        creds = manual_creds

    if creds.get("uri") and creds.get("password"):
        _generate_mcp_json(creds)
    else:
        console.print("[red]❌ Incomplete credentials. Please try again.[/red]")

def setup_local_db():
    """Guides user to set up a local Neo4j instance."""
    questions = [
        {
            "type": "list",
            "message": "How would you like to run Neo4j locally?",
            "choices": ["Docker (Easiest)", "Local Binary (Advanced)"],
            "name": "local_method",
        }
    ]
    result = prompt(questions)
    local_method = result.get("local_method")
    
    if local_method and "Docker" in local_method:
        setup_docker()
    elif local_method:
        setup_local_binary()

def setup_docker():
    """Creates Docker files and runs docker-compose for Neo4j."""
    console.print("\n[bold cyan]Setting up Neo4j with Docker...[/bold cyan]")

    # Prompt for password first
    console.print("Please set a secure password for your Neo4j database:")
    password_questions = [
        {"type": "password", "message": "Enter Neo4j password:", "name": "password"},
        {"type": "password", "message": "Confirm password:", "name": "password_confirm"},
    ]
    
    while True:
        passwords = prompt(password_questions)
        if not passwords:
            return  # User cancelled
        
        password = passwords.get("password", "")
        if password and password == passwords.get("password_confirm"):
            break
        console.print("[red]Passwords do not match or are empty. Please try again.[/red]")

    # Create data directories
    neo4j_dir = Path.cwd() / "neo4j_data"
    for subdir in ["data", "logs", "conf", "plugins"]:
        (neo4j_dir / subdir).mkdir(parents=True, exist_ok=True)

    # Fixed docker-compose.yml content
    docker_compose_content = f"""
services:
  neo4j:
    image: neo4j:5.21
    container_name: neo4j-cgc
    restart: unless-stopped
    ports:
      - "7474:7474"
      - "7687:7687"
    environment:
      - NEO4J_AUTH=neo4j/{password}
      - NEO4J_ACCEPT_LICENSE_AGREEMENT=yes
    volumes:
      - neo4j_data:/data
      - neo4j_logs:/logs

volumes:
  neo4j_data:
  neo4j_logs:
"""

    # Write docker-compose.yml
    compose_file = Path.cwd() / "docker-compose.yml"
    with open(compose_file, "w") as f:
        f.write(docker_compose_content)

    console.print("[green]✅ docker-compose.yml created with secure password.[/green]")

    # Check if Docker is running
    docker_check = run_command(["docker", "--version"], console, check=False)
    if not docker_check:
        console.print("[red]❌ Docker is not installed or not running. Please install Docker first.[/red]")
        return

    # Check if docker-compose is available
    compose_check = run_command(["docker", "compose", "version"], console, check=False)
    if not compose_check:
        console.print("[red]❌ Docker Compose is not available. Please install Docker Compose.[/red]")
        return

    confirm_q = [{"type": "confirm", "message": "Ready to launch Neo4j in Docker?", "name": "proceed", "default": True}]
    if not prompt(confirm_q).get("proceed"):
        return

    try:
        # Pull the image first
        console.print("[cyan]Pulling Neo4j Docker image...[/cyan]")
        pull_process = run_command(["docker", "pull", "neo4j:5.21"], console, check=True)
        if not pull_process:
            console.print("[yellow]⚠️ Could not pull image, but continuing anyway...[/yellow]")

        # Start containers
        console.print("[cyan]Starting Neo4j container...[/cyan]")
        docker_process = run_command(["docker", "compose", "up", "-d"], console, check=True)
        
        if docker_process:
            console.print("[bold green]🚀 Neo4j Docker container started successfully![/bold green]")
            
            # Wait for Neo4j to be ready
            console.print("[cyan]Waiting for Neo4j to be ready (this may take 30-60 seconds)...[/cyan]")
            
            # Try to connect for up to 2 minutes
            max_attempts = 24  # 24 * 5 seconds = 2 minutes
            for attempt in range(max_attempts):
                time.sleep(5)
                
                # Check if container is still running
                status_check = run_command(["docker", "compose", "ps", "-q", "neo4j"], console, check=False)
                if not status_check or not status_check.stdout.strip():
                    console.print("[red]❌ Neo4j container stopped unexpectedly. Check logs with: docker compose logs neo4j[/red]")
                    return
                
                # Try to connect
                health_check = run_command([
                    "docker", "exec", "neo4j-cgc", "cypher-shell", 
                    "-u", "neo4j", "-p", password, 
                    "RETURN 'Connection successful' as status"
                ], console, check=False)
                
                if health_check and health_check.returncode == 0:
                    console.print("[bold green]✅ Neo4j is ready and accepting connections![/bold green]")
                    break
                    
                if attempt < max_attempts - 1:
                    console.print(f"[yellow]Still waiting... (attempt {attempt + 1}/{max_attempts})[/yellow]")
            else:
                console.print("[red]❌ Neo4j did not become ready within 2 minutes. Check logs with: docker compose logs neo4j[/red]")
                return

            # Generate MCP configuration
            creds = {
                "uri": "neo4j://localhost:7687",  # Use neo4j:// protocol for Neo4j 5.x
                "username": "neo4j",
                "password": password
            }
            _generate_mcp_json(creds)
            
            console.print("\n[bold green]🎉 Setup complete![/bold green]")
            console.print("Neo4j is running at:")
            console.print("  • Web interface: http://localhost:7474")
            console.print("  • Bolt connection: neo4j://localhost:7687")
            console.print("\n[cyan]Useful commands:[/cyan]")
            console.print("  • Stop: docker compose down")
            console.print("  • Restart: docker compose restart")
            console.print("  • View logs: docker compose logs neo4j")
            
    except Exception as e:
        console.print(f"[bold red]❌ Failed to start Neo4j Docker container:[/bold red] {e}")
        console.print("[cyan]Try checking the logs with: docker compose logs neo4j[/cyan]")

def setup_local_binary():
    """Automates the installation and configuration of Neo4j on Ubuntu/Debian."""
    os_name = platform.system()
    console.print(f"Detected Operating System: [bold yellow]{os_name}[/bold yellow]")

    if os_name != "Linux" or not os.path.exists("/etc/debian_version"):
        console.print("[yellow]Automated installer is designed for Debian-based systems (like Ubuntu).[/yellow]")
        console.print(f"For other systems, please follow the manual installation guide: [bold blue]https://neo4j.com/docs/operations-manual/current/installation/[/bold blue]")
        return

    console.print("[bold]Starting automated Neo4j installation for Ubuntu/Debian.[/bold]")
    console.print("[yellow]This will run several commands with 'sudo'. You will be prompted for your password.[/yellow]")
    confirm_q = [{"type": "confirm", "message": "Do you want to proceed?", "name": "proceed", "default": True}]
    if not prompt(confirm_q).get("proceed"):
        return

    NEO4J_VERSION = "1:5.21.0" 

    install_commands = [
        ("Creating keyring directory", ["sudo", "mkdir", "-p", "/etc/apt/keyrings"]),
        ("Adding Neo4j GPG key", "wget -qO- https://debian.neo4j.com/neotechnology.gpg.key | sudo gpg --dearmor --yes -o /etc/apt/keyrings/neotechnology.gpg", True),
        ("Adding Neo4j repository", "echo 'deb [signed-by=/etc/apt/keyrings/neotechnology.gpg] https://debian.neo4j.com stable 5' | sudo tee /etc/apt/sources.list.d/neo4j.list > /dev/null", True),
        ("Updating apt sources", ["sudo", "apt-get", "-qq", "update"]),
        (f"Installing Neo4j ({NEO4J_VERSION}) and Cypher Shell", ["sudo", "apt-get", "install", "-qq", "-y", f"neo4j={NEO4J_VERSION}", "cypher-shell"])
    ]

    for desc, cmd, use_shell in [(c[0], c[1], c[2] if len(c) > 2 else False) for c in install_commands]:
        console.print(f"\n[bold]Step: {desc}...[/bold]")
        if not run_command(cmd, console, shell=use_shell):
            console.print(f"[bold red]Failed on step: {desc}. Aborting installation.[/bold]")
            return
            
    console.print("\n[bold green]Neo4j installed successfully![/bold green]")
    
    console.print("\n[bold]Please set the initial password for the 'neo4j' user.""")
    
    new_password = ""
    while True:
        questions = [
            {"type": "password", "message": "Enter a new password for Neo4j:", "name": "password"},
            {"type": "password", "message": "Confirm the new password:", "name": "password_confirm"},
        ]
        passwords = prompt(questions)
        if not passwords: return # User cancelled
        new_password = passwords.get("password")
        if new_password and new_password == passwords.get("password_confirm"):
            break
        console.print("[red]Passwords do not match or are empty. Please try again.[/red]")

    console.print("\n[bold]Stopping Neo4j to set the password...""")
    if not run_command(["sudo", "systemctl", "stop", "neo4j"], console):
        console.print("[bold red]Could not stop Neo4j service. Aborting.[/bold red]")
        return
        
    console.print("\n[bold]Setting initial password using neo4j-admin...""")
    pw_command = ["sudo", "-u", "neo4j", "neo4j-admin", "dbms", "set-initial-password", new_password]
    if not run_command(pw_command, console, check=True):
        console.print("[bold red]Failed to set the initial password. Please check the logs.[/bold red]")
        run_command(["sudo", "systemctl", "start", "neo4j"], console)
        return
    
    console.print("\n[bold]Starting Neo4j service...""")
    if not run_command(["sudo", "systemctl", "start", "neo4j"], console):
        console.print("[bold red]Failed to start Neo4j service after setting password.[/bold red]")
        return

    console.print("\n[bold]Enabling Neo4j service to start on boot...""")
    if not run_command(["sudo", "systemctl", "enable", "neo4j"], console):
        console.print("[bold yellow]Could not enable Neo4j service. You may need to start it manually after reboot.[/bold yellow]")

    console.print("[bold green]Password set and service started.[/bold green]")
    
    console.print("\n[yellow]Waiting 10 seconds for the database to become available...""")
    time.sleep(10)

    creds = {
        "uri": "neo4j://localhost:7687",
        "username": "neo4j",
        "password": new_password
    }
    _generate_mcp_json(creds)
    console.print("\n[bold green]All done! Your local Neo4j instance is ready to use.[/bold green]")<|MERGE_RESOLUTION|>--- conflicted
+++ resolved
@@ -87,11 +87,7 @@
     questions = [
         {
             "type": "confirm",
-<<<<<<< HEAD
-            "message": "Automatically configure your IDE/CLI (VS Code, Cursor, Windsurf, Claude, Gemini, ChatGPT Codex, Cline)?",
-=======
-            "message": "Automatically configure your IDE/CLI (VS Code, Cursor, Windsurf, Claude, Gemini, Cline, RooCode, Amazon Q Developer)?",
->>>>>>> 06082106
+            "message": "Automatically configure your IDE/CLI (VS Code, Cursor, Windsurf, Claude, Gemini, Cline, RooCode, ChatGPT Codex, Amazon Q Developer)?",
             "name": "configure_ide",
             "default": True,
         }
@@ -105,11 +101,7 @@
         {
             "type": "list",
             "message": "Choose your IDE/CLI to configure:",
-<<<<<<< HEAD
-            "choices": ["VS Code", "Cursor", "Windsurf", "Claude code", "Gemini CLI", "ChatGPT Codex", "Cline", "None of the above"],
-=======
-            "choices": ["VS Code", "Cursor", "Windsurf", "Claude code", "Gemini CLI", "Cline", "RooCode", "Amazon Q Developer", "None of the above"],
->>>>>>> 06082106
+            "choices": ["VS Code", "Cursor", "Windsurf", "Claude code", "Gemini CLI", "ChatGPT Codex", "Cline", "RooCode", "Amazon Q Developer", "None of the above"],
             "name": "ide_choice",
         }
     ]
@@ -120,11 +112,7 @@
         console.print("\n[cyan]You can add the MCP server manually to your IDE/CLI.[/cyan]")
         return
 
-<<<<<<< HEAD
-    if ide_choice in ["VS Code", "Cursor", "Claude code", "Gemini CLI", "ChatGPT Codex", "Cline", "Windsurf"]:
-=======
-    if ide_choice in ["VS Code", "Cursor", "Claude code", "Gemini CLI" , "Cline", "Windsurf", "RooCode", "Amazon Q Developer"]:
->>>>>>> 06082106
+    if ide_choice in ["VS Code", "Cursor", "Claude code", "Gemini CLI", "ChatGPT Codex", "Cline", "Windsurf", "RooCode", "Amazon Q Developer"]:
         console.print(f"\n[bold cyan]Configuring for {ide_choice}...[/bold cyan]")
 
         if ide_choice == "Amazon Q Developer":
